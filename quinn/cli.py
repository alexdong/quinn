--- conflicted
+++ resolved
@@ -19,11 +19,7 @@
 from rich.table import Table
 
 from quinn.agent.core import generate_response
-<<<<<<< HEAD
 from quinn.db.conversations import ConversationStore
-=======
-from quinn.db.conversations import Conversations, ConversationStore
->>>>>>> b18815b3
 from quinn.db.database import create_tables
 from quinn.db.messages import MessageStore
 from quinn.db.users import UserStore
@@ -161,13 +157,8 @@
                 if len(user_content) > TITLE_MAX_LENGTH
                 else user_content
             )
-<<<<<<< HEAD
             db_conversation = Conversation(
                 id=conversation_id,
-=======
-            db_conversation = ConversationStore(
-                conversation_id=conversation_id,
->>>>>>> b18815b3
                 user_id="cli-user",  # Fixed user for CLI usage
                 title=title,
             )
@@ -251,11 +242,7 @@
     console.print(table)
 
 
-<<<<<<< HEAD
 def _get_conversation_by_index(index: int) -> Conversation | None:
-=======
-def _get_conversation_by_index(index: int) -> ConversationStore | None:
->>>>>>> b18815b3
     """Get conversation by 1-based index (as shown in list)."""
     conversations = ConversationStore.get_by_user("cli-user")
     if not conversations:
@@ -270,11 +257,7 @@
     return conversations[index - 1]  # Convert to 0-based index
 
 
-<<<<<<< HEAD
 def _get_most_recent_conversation() -> Conversation | None:
-=======
-def _get_most_recent_conversation() -> ConversationStore | None:
->>>>>>> b18815b3
     """Get the most recently updated conversation."""
     conversations = ConversationStore.get_by_user("cli-user")
     if not conversations:
@@ -435,11 +418,7 @@
 
 
 def _handle_continue_recent_conversation(
-<<<<<<< HEAD
     recent_conversation: Conversation, model: str
-=======
-    recent_conversation: ConversationStore, model: str
->>>>>>> b18815b3
 ) -> None:
     """Handle continuing the most recent conversation."""
     # Use editor to get continuation input
