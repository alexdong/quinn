--- conflicted
+++ resolved
@@ -516,15 +516,9 @@
     $ quinn
     # Equivalent to 'quinn -n' since there is no previous conversation yet.
     # $EDITOR opens, you type:
-<<<<<<< HEAD
     # "I'd love to plan out what to watch for 90 minutes rowing session tonight.
     #  I'm working in AI/coding, startup and board level. I fence epee.
     #  I also love learning new things. It can't be too engrossing."
-=======
-    # "I'd love to plan out what to watch for 90 minutes rowing session tonight."
-    # "I'm working in AI/coding, startup and board level. I fence epee."
-    # "I also love learning new things. It can't be too engrossing."
->>>>>>> a9f8f099
 
     # Quinn responds with clarifying questions
 
