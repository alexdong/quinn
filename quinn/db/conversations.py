--- conflicted
+++ resolved
@@ -2,11 +2,8 @@
 from datetime import UTC, datetime
 
 from quinn.db.database import get_db_connection
-<<<<<<< HEAD
+from quinn.models.conversation import Conversation
 from quinn.utils.logging import get_logger, span_for_db
-=======
-from quinn.models.conversation import Conversation
->>>>>>> a9f8f099
 
 logger = get_logger(__name__)
 
