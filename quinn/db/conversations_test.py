--- conflicted
+++ resolved
@@ -5,7 +5,6 @@
 
 import pytest
 
-<<<<<<< HEAD
 from quinn.db.conversations import ConversationStore
 from quinn.models.conversation import Conversation
 
@@ -16,19 +15,6 @@
     user_id = str(uuid.uuid4())
 
     conversation = Conversation(id=conversation_id, user_id=user_id)
-    
-=======
-from quinn.db.conversations import Conversations, ConversationStore
-
-
-def test_conversation_model_creation():
-    """Test ConversationStore model creation with required fields."""
-    conversation_id = str(uuid.uuid4())
-    user_id = str(uuid.uuid4())
-
-    conversation = ConversationStore(conversation_id=conversation_id, user_id=user_id)
-
->>>>>>> b18815b3
     assert conversation.id == conversation_id
     assert conversation.user_id == user_id
     assert conversation.title is None
@@ -38,7 +24,7 @@
     assert conversation.metadata is None
 
 
-<<<<<<< HEAD
+
 def test_conversation_model_with_optional_fields() -> None:
     """Test Conversation model with optional fields."""
     conversation_id = str(uuid.uuid4())
@@ -46,15 +32,6 @@
     
     conversation = Conversation(
         id=conversation_id,
-=======
-def test_conversation_model_with_optional_fields():
-    """Test ConversationStore model with optional fields."""
-    conversation_id = str(uuid.uuid4())
-    user_id = str(uuid.uuid4())
-
-    conversation = ConversationStore(
-        conversation_id=conversation_id,
->>>>>>> b18815b3
         user_id=user_id,
         title="Test Conversation",
         status="archived",
@@ -75,27 +52,15 @@
     # Create a new conversation with unique ID
     new_conversation_id = str(uuid.uuid4())
     user_id = setup_test_data["test_user_data"]["id"]
-<<<<<<< HEAD
     
     conversation = Conversation(
         id=new_conversation_id,
-=======
-
-    conversation = ConversationStore(
-        conversation_id=new_conversation_id,
->>>>>>> b18815b3
         user_id=user_id,
         title="New Test Conversation",
     )
 
     with patch("quinn.db.database.DATABASE_FILE", str(setup_test_data["db_file"])):
-<<<<<<< HEAD
         ConversationStore.create(conversation)
-        
-=======
-        Conversations.create(conversation)
-
->>>>>>> b18815b3
         # Verify conversation was created
         retrieved_conversation = ConversationStore.get_by_id(new_conversation_id)
         assert retrieved_conversation is not None
@@ -121,8 +86,6 @@
     """Test retrieving conversations by user."""
     # Use existing test user to satisfy foreign key constraints
     user_id = setup_test_data["test_user_data"]["id"]
-<<<<<<< HEAD
-    
     conversation1 = Conversation(
         id=str(uuid.uuid4()),
         user_id=user_id,
@@ -130,36 +93,17 @@
     )
     conversation2 = Conversation(
         id=str(uuid.uuid4()),
-=======
-
-    conversation1 = ConversationStore(
-        conversation_id=str(uuid.uuid4()),
-        user_id=user_id,
-        title="First conversation",
-    )
-    conversation2 = ConversationStore(
-        conversation_id=str(uuid.uuid4()),
->>>>>>> b18815b3
         user_id=user_id,
         title="Second conversation",
     )
 
     with patch("quinn.db.database.DATABASE_FILE", str(setup_test_data["db_file"])):
-<<<<<<< HEAD
         ConversationStore.create(conversation1)
         ConversationStore.create(conversation2)
         
         # Retrieve conversations for user (includes existing test conversation)
         retrieved_conversations = ConversationStore.get_by_user(user_id)
-        
-=======
-        Conversations.create(conversation1)
-        Conversations.create(conversation2)
 
-        # Retrieve conversations for user (includes existing test conversation)
-        retrieved_conversations = Conversations.get_by_user(user_id)
-
->>>>>>> b18815b3
         # Should have 3 conversations (2 new + 1 from setup_test_data)
         assert len(retrieved_conversations) == 3
         conversation_titles = [c.title for c in retrieved_conversations]
@@ -182,15 +126,8 @@
         conversation.title = "Updated title"
         conversation.status = "completed"
         conversation.total_cost = 2.5
-<<<<<<< HEAD
-        
         ConversationStore.update(conversation)
-        
-=======
 
-        Conversations.update(conversation)
-
->>>>>>> b18815b3
         # Verify the update
         retrieved_conversation = ConversationStore.get_by_id(test_conversation_data["id"])
         assert retrieved_conversation is not None
@@ -204,39 +141,22 @@
     # Create a new conversation to delete
     new_conversation_id = str(uuid.uuid4())
     user_id = setup_test_data["test_user_data"]["id"]
-<<<<<<< HEAD
+
     
     conversation = Conversation(
         id=new_conversation_id,
-=======
-
-    conversation = ConversationStore(
-        conversation_id=new_conversation_id,
->>>>>>> b18815b3
         user_id=user_id,
         title="Conversation to delete",
     )
 
     with patch("quinn.db.database.DATABASE_FILE", str(setup_test_data["db_file"])):
-<<<<<<< HEAD
         ConversationStore.create(conversation)
-        
-=======
-        Conversations.create(conversation)
-
->>>>>>> b18815b3
         # Verify conversation exists
         retrieved_conversation = ConversationStore.get_by_id(new_conversation_id)
         assert retrieved_conversation is not None
 
         # Delete the conversation
-<<<<<<< HEAD
         ConversationStore.delete(new_conversation_id)
-        
-=======
-        Conversations.delete(new_conversation_id)
-
->>>>>>> b18815b3
         # Verify deletion
         deleted_conversation = ConversationStore.get_by_id(new_conversation_id)
         assert deleted_conversation is None
@@ -245,17 +165,11 @@
 def test_conversations_error_handling():
     """Test error handling in conversation operations."""
     conversation_id = str(uuid.uuid4())
-<<<<<<< HEAD
-    
+
     conversation = Conversation(
         id=conversation_id,
         user_id="test-user",
         title="Test conversation"
-=======
-
-    conversation = ConversationStore(
-        conversation_id=conversation_id, user_id="test-user", title="Test conversation"
->>>>>>> b18815b3
     )
 
     # Test database connection error
@@ -264,7 +178,6 @@
         side_effect=Exception("Database error"),
     ):
         with pytest.raises(Exception, match="Database error"):
-<<<<<<< HEAD
             ConversationStore.create(conversation)
         
         with pytest.raises(Exception, match="Database error"):
@@ -276,18 +189,5 @@
         with pytest.raises(Exception, match="Database error"):
             ConversationStore.update(conversation)
         
-=======
-            Conversations.create(conversation)
-
-        with pytest.raises(Exception, match="Database error"):
-            Conversations.get_by_id(conversation_id)
-
-        with pytest.raises(Exception, match="Database error"):
-            Conversations.get_by_user("test-user")
-
-        with pytest.raises(Exception, match="Database error"):
-            Conversations.update(conversation)
-
->>>>>>> b18815b3
         with pytest.raises(Exception, match="Database error"):
             ConversationStore.delete(conversation_id)